/**
 * @module services
 */

export * as core from './core';

export * as asserts from './asserts';

export * as athena from './athena';
export * as ec2 from './ec2';
<<<<<<< HEAD
export * as ec2_patterns from './ec2-patterns';
=======
export * as eks_patterns from './eks-patterns';
>>>>>>> 5451b9e6
export * as glue from './glue';
export * as glue_tables from './glue-tables';
export * as k8s_aws from './k8s-aws';
export * as kinesis_firehose from './kinesis-firehose';
export * as ram from './ram';
export * as route53 from './route53';
export * as s3_buckets from './s3-buckets';
export * as sso from './sso';

export * as stacks from './stacks';<|MERGE_RESOLUTION|>--- conflicted
+++ resolved
@@ -8,11 +8,8 @@
 
 export * as athena from './athena';
 export * as ec2 from './ec2';
-<<<<<<< HEAD
 export * as ec2_patterns from './ec2-patterns';
-=======
 export * as eks_patterns from './eks-patterns';
->>>>>>> 5451b9e6
 export * as glue from './glue';
 export * as glue_tables from './glue-tables';
 export * as k8s_aws from './k8s-aws';
